# DPO Authors: Rafael Rafailov, Archit Sharma, Eric Mitchell, Stefano Ermon, Christopher D. Manning, and Chelsea Finn 2023
# Copyright 2023 The HuggingFace Team. All rights reserved.
#
# Licensed under the Apache License, Version 2.0 (the "License");
# you may not use this file except in compliance with the License.
# You may obtain a copy of the License at
#
#     http://www.apache.org/licenses/LICENSE-2.0
#
# Unless required by applicable law or agreed to in writing, software
# distributed under the License is distributed on an "AS IS" BASIS,
# WITHOUT WARRANTIES OR CONDITIONS OF ANY KIND, either express or implied.
# See the License for the specific language governing permissions and
# limitations under the License.
import inspect
import random
import warnings
from collections import defaultdict
from contextlib import contextmanager, nullcontext
from copy import deepcopy
from functools import wraps
from typing import Any, Callable, Dict, List, Literal, Optional, Tuple, Union

import torch
import torch.amp as amp
import torch.nn as nn
import torch.nn.functional as F
from accelerate import PartialState
from accelerate.utils import is_deepspeed_available, tqdm
from datasets import Dataset
from torch.utils.data import DataLoader
from transformers import (
    AutoModelForCausalLM,
    DataCollator,
    PreTrainedModel,
    PreTrainedTokenizerBase,
    Trainer,
    is_wandb_available,
)
from transformers.models.auto.modeling_auto import MODEL_FOR_VISION_2_SEQ_MAPPING_NAMES
from transformers.trainer_callback import TrainerCallback
from transformers.trainer_utils import EvalLoopOutput
from transformers.utils import is_peft_available

from ..models import PreTrainedModelWrapper, create_reference_model
from .callbacks import SyncRefModelCallback
from .dpo_config import DPOConfig, FDivergenceConstants, FDivergenceType
from .utils import (
    DPODataCollatorWithPadding,
    RunningMoments,
    add_bos_token_if_needed,
    add_eos_token_if_needed,
    cap_exp,
    disable_dropout_in_model,
    pad_to_length,
    peft_module_casting_to_bf16,
    trl_sanitze_kwargs_for_tagging,
)


if is_peft_available():
    from peft import PeftModel, get_peft_model, prepare_model_for_kbit_training


if is_wandb_available():
    import wandb

if is_deepspeed_available():
    import deepspeed


def _tokenize(
    features: Dict[str, List],
    tokenizer: PreTrainedTokenizerBase,
    args: DPOConfig,
    processor: Optional[Callable] = None,
    model: Optional[PreTrainedModel] = None,
) -> Dict[str, List]:
    """
    Tokenizes and processes a batch of input features using the provided tokenizer and processor.
    """
    batch = defaultdict(list)

    if model is None:
        prompt = features["prompt"]
        images = features.get("images", [None] * len(features["prompt"]))

        prompt_tokens = _process_prompt(prompt, processor, tokenizer, images)
        chosen_tokens = _process_answer(prompt, features["chosen"], processor, tokenizer, images)
        rejected_tokens = _process_answer(prompt, features["rejected"], processor, tokenizer, images)

        prompt_len_input_ids = _adjust_prompt_length(prompt_tokens, chosen_tokens, rejected_tokens)

        prompt_tokens, chosen_tokens, rejected_tokens = _add_special_tokens(
            tokenizer, prompt_len_input_ids, prompt_tokens, chosen_tokens, rejected_tokens
        )

        _truncate_tokens(chosen_tokens, rejected_tokens, prompt_tokens, args)

        _build_sequence_tokens(batch, chosen_tokens, args, "chosen")
        _build_sequence_tokens(batch, rejected_tokens, args, "rejected")

        _append_prompt_tokens_to_batch(batch, prompt_tokens)

    else:
        _tokenize_encoder_decoder(
            batch, tokenizer, features["prompt"], features["chosen"], features["rejected"], args, model
        )

    return dict(batch)


def _process_prompt(
    prompts: List[str], processor: Optional[Callable], tokenizer: PreTrainedTokenizerBase, images: List[Optional[Any]]
) -> List[Dict[str, List[int]]]:
    """
    Processes a list of prompts by tokenizing them, optionally using a processor for additional processing.
    """
    if processor:
        processor_kwargs = (
            {"add_special_tokens": False} if "add_special_tokens" in inspect.signature(processor).parameters else {}
        )
        prompt_tokens = []
        for prompt, image in zip(prompts, images):
            tokens = processor(prompt, images=image, **processor_kwargs)
            tokens = {k: v[0] for k, v in tokens.items()}
            if not isinstance(tokens["input_ids"], list):
                tokens["input_ids"] = tokens["input_ids"].tolist()
                tokens["attention_mask"] = tokens["attention_mask"].tolist()
            prompt_tokens.append(tokens)
    else:
        prompt_tokens = [tokenizer(prompt, add_special_tokens=False) for prompt in prompts]
    return [{f"prompt_{k}": v for k, v in tokens.items()} for tokens in prompt_tokens]


def _process_answer(
    prompts: List[str],
    answers: List[str],
    processor: Optional[Callable],
    tokenizer: PreTrainedTokenizerBase,
    images: List[Optional[Any]],
) -> List[Dict[str, Any]]:
    return [
        _build_tokenized_answer(prompt, answer, image, processor=processor, tokenizer=tokenizer)
        for prompt, answer, image in zip(prompts, answers, images)
    ]


def _adjust_prompt_length(
    prompt_tokens: List[Dict[str, List[int]]],
    chosen_tokens: List[Dict[str, List[int]]],
    rejected_tokens: List[Dict[str, List[int]]],
) -> List[int]:
    prompt_len_input_ids = []
    for p_tokens, c_tokens, r_tokens in zip(prompt_tokens, chosen_tokens, rejected_tokens):
        c_len = len(c_tokens["prompt_input_ids"])
        r_len = len(r_tokens["prompt_input_ids"])
        min_len = min(c_len, r_len)

        for k, v in p_tokens.items():
            p_tokens[k] = v[:min_len]

        num_diff_tokens = sum([a != b for a, b in zip(c_tokens["prompt_input_ids"], r_tokens["prompt_input_ids"])])
        num_diff_len = abs(c_len - r_len)
        if num_diff_tokens > 1 or num_diff_len > 1:
            raise ValueError(
                "Chosen and rejected prompt_input_ids might only differ on the last token due to tokenizer merge ops."
            )
        prompt_len_input_ids.append(min_len)
    return prompt_len_input_ids


def _add_special_tokens(
    tokenizer: PreTrainedTokenizerBase,
    prompt_len_input_ids: List[int],
    prompt_tokens: List[Dict[str, List[int]]],
    chosen_tokens: List[Dict[str, List[int]]],
    rejected_tokens: List[Dict[str, List[int]]],
) -> Tuple[List[Dict[str, List[int]]], List[Dict[str, List[int]]], List[Dict[str, List[int]]]]:
    for i in range(len(prompt_tokens)):
        prompt_tokens[i], chosen_tokens[i], rejected_tokens[i] = add_bos_token_if_needed(
            tokenizer.bos_token_id,
            prompt_len_input_ids[i],
            prompt_tokens[i],
            len(chosen_tokens[i]["prompt_input_ids"]),
            chosen_tokens[i],
            len(rejected_tokens[i]["prompt_input_ids"]),
            rejected_tokens[i],
        )

        chosen_tokens[i], rejected_tokens[i] = add_eos_token_if_needed(
            tokenizer.eos_token_id, chosen_tokens[i], rejected_tokens[i]
        )
    return prompt_tokens, chosen_tokens, rejected_tokens


def _truncate_tokens(
    chosen_tokens: List[Dict[str, List[int]]],
    rejected_tokens: List[Dict[str, List[int]]],
    prompt_tokens: List[Dict[str, List[int]]],
    args: DPOConfig,
) -> None:
    """
    Truncates the tokens in chosen, rejected, and prompt sequences to ensure they fit within the maximum length constraints.
    """
    if args.truncation_mode not in ["keep_start", "keep_end"]:
        raise ValueError(f"Invalid truncation mode: {args.truncation_mode}")

    for c_tokens, r_tokens, p_tokens in zip(chosen_tokens, rejected_tokens, prompt_tokens):
        longer_response_length = max(len(c_tokens["input_ids"]), len(r_tokens["input_ids"]))

        # if combined sequence is too long, truncate the prompt
        for answer_tokens in [c_tokens, r_tokens, p_tokens]:
            if len(answer_tokens["prompt_input_ids"]) + longer_response_length > args.max_length:
                if args.truncation_mode == "keep_start":
                    for k in ["prompt_input_ids", "prompt_attention_mask"]:
                        answer_tokens[k] = answer_tokens[k][: args.max_prompt_length]
                elif args.truncation_mode == "keep_end":
                    for k in ["prompt_input_ids", "prompt_attention_mask"]:
                        answer_tokens[k] = answer_tokens[k][-args.max_prompt_length :]

        # if that's still too long, truncate the response from the end
        for answer_tokens in [c_tokens, r_tokens]:
            if len(answer_tokens["prompt_input_ids"]) + longer_response_length > args.max_length:
                for k in ["input_ids", "attention_mask"]:
                    answer_tokens[k] = answer_tokens[k][: args.max_length - args.max_prompt_length]


def _build_sequence_tokens(
    batch: Dict[str, List[int]], tokens: List[Dict[str, List[int]]], args: DPOConfig, prefix: str
) -> None:
    for token in tokens:
        sequence_tokens = {f"{prefix}_{k}": token[f"prompt_{k}"] + token[k] for k in ["input_ids", "attention_mask"]}
        sequence_tokens[f"{prefix}_labels"] = sequence_tokens[f"{prefix}_input_ids"][:]
        sequence_tokens[f"{prefix}_labels"][: len(token["prompt_input_ids"])] = [args.label_pad_token_id] * len(
            token["prompt_input_ids"]
        )
        for k, v in sequence_tokens.items():
            batch[k].append(v)


def _append_prompt_tokens_to_batch(batch: Dict[str, List[int]], prompt_tokens: List[Dict[str, List[int]]]) -> None:
    for p_tokens in prompt_tokens:
        for k, v in p_tokens.items():
            batch[k].append(v)


def _tokenize_encoder_decoder(
    batch: Dict[str, List[int]],
    tokenizer: PreTrainedTokenizerBase,
    prompt: List[str],
    chosen: List[str],
    rejected: List[str],
    args: DPOConfig,
    model: Optional[PreTrainedModel],
) -> None:
    chosen_tokens = tokenizer(chosen, truncation=True, max_length=args.max_completion_length, add_special_tokens=True)
    rejected_tokens = tokenizer(
        rejected, truncation=True, max_length=args.max_completion_length, add_special_tokens=True
    )
    prompt_tokens = tokenizer(prompt, truncation=True, max_length=args.max_prompt_length, add_special_tokens=True)

    batch["chosen_labels"] = chosen_tokens["input_ids"]
    batch["rejected_labels"] = rejected_tokens["input_ids"]
    batch["prompt_input_ids"] = prompt_tokens["input_ids"]
    batch["prompt_attention_mask"] = prompt_tokens["attention_mask"]

    if model is not None and hasattr(model, "prepare_decoder_input_ids_from_labels"):
        # Ensure the sequences are of the same length
        max_length = max(len(seq) for seq in batch["chosen_labels"] + batch["rejected_labels"])
        batch["chosen_labels"] = [
            seq + [tokenizer.pad_token_id] * (max_length - len(seq)) for seq in batch["chosen_labels"]
        ]
        batch["rejected_labels"] = [
            seq + [tokenizer.pad_token_id] * (max_length - len(seq)) for seq in batch["rejected_labels"]
        ]

        batch["rejected_decoder_input_ids"] = model.prepare_decoder_input_ids_from_labels(
            labels=torch.tensor(batch["rejected_labels"])
        )
        batch["chosen_decoder_input_ids"] = model.prepare_decoder_input_ids_from_labels(
            labels=torch.tensor(batch["chosen_labels"])
        )


def _build_tokenized_answer(
    prompt: str,
    answer: str,
    images: Optional[List[Any]] = None,
    processor: Optional[Callable] = None,
    tokenizer: Optional[PreTrainedTokenizerBase] = None,
) -> Dict[str, Any]:
    """
    Build tokenized response, handling vision models and different tokenizers.
    """

    def tokenize(text, images=None):
        if processor:
            processor_kwargs = (
                {"add_special_tokens": False}
                if "add_special_tokens" in inspect.signature(processor).parameters
                else {}
            )
            tokenized = processor(text, images=images, **processor_kwargs)
            tokenized = {k: v[0] for k, v in tokenized.items()}
            if not isinstance(tokenized["input_ids"], list):
                tokenized["input_ids"] = tokenized["input_ids"].tolist()
                tokenized["attention_mask"] = tokenized["attention_mask"].tolist()
        else:
            tokenized = tokenizer(text, add_special_tokens=False)
        return tokenized

    full_tokenized = tokenize(prompt + answer, images)
    prompt_tokenized = tokenize(prompt, images)

    prompt_input_ids = prompt_tokenized["input_ids"]
    answer_input_ids = full_tokenized["input_ids"][len(prompt_input_ids) :]
    answer_attention_mask = full_tokenized["attention_mask"][len(prompt_input_ids) :]

    if len(full_tokenized["input_ids"]) != len(prompt_input_ids + answer_input_ids):
        raise ValueError("Prompt input ids and answer input ids should have the same length.")

    # On some tokenizers, like Llama-2 tokenizer, there are occasions where tokens
    # can be merged together when tokenizing prompt+answer. This could result
    # on the last token from the prompt being different when tokenized on its own
    # vs when done as prompt+answer.
    response_token_ids_start_idx = len(prompt_input_ids)

    # If tokenized prompt is different than both prompt+answer, then it means the
    # last token has changed due to merging.
    if prompt_input_ids != full_tokenized["input_ids"][:response_token_ids_start_idx]:
        response_token_ids_start_idx -= 1

    prompt_input_ids = full_tokenized["input_ids"][:response_token_ids_start_idx]
    prompt_attention_mask = full_tokenized["attention_mask"][:response_token_ids_start_idx]

    if len(prompt_input_ids) != len(prompt_attention_mask):
        raise ValueError("Prompt input ids and attention mask should have the same length.")

    return_dict = {
        "prompt_input_ids": prompt_input_ids,
        "prompt_attention_mask": prompt_attention_mask,
        "input_ids": answer_input_ids,
        "attention_mask": answer_attention_mask,
    }
    if "pixel_values" in full_tokenized:
        return_dict["prompt_pixel_values"] = full_tokenized["pixel_values"]
    if "pixel_attention_mask" in full_tokenized:
        return_dict["prompt_pixel_attention_mask"] = full_tokenized["pixel_attention_mask"]

    return return_dict


class DPOTrainer(Trainer):
    r"""
    Initialize DPOTrainer.

    Args:
        model (`transformers.PreTrainedModel`):
            The model to train, preferably an `AutoModelForSequenceClassification`.
        ref_model (`PreTrainedModelWrapper`):
            Hugging Face transformer model with a casual language modelling head. Used for implicit reward computation and loss. If no
            reference model is provided, the trainer will create a reference model with the same architecture as the model to be optimized.
        args (`DPOConfig`):
            The DPO config arguments to use for training.
        data_collator (`transformers.DataCollator`):
            The data collator to use for training. If None is specified, the default data collator (`DPODataCollatorWithPadding`) will be used
            which will pad the sequences to the maximum length of the sequences in the batch, given a dataset of paired sequences.
        train_dataset (`datasets.Dataset`):
            The dataset to use for training.
        eval_dataset (`datasets.Dataset`):
            The dataset to use for evaluation.
        tokenizer (`transformers.PreTrainedTokenizerBase`):
            The tokenizer to use for training. This argument is required if you want to use the default data collator.
        model_init (`Callable[[], transformers.PreTrainedModel]`):
            The model initializer to use for training. If None is specified, the default model initializer will be used.
        callbacks (`List[transformers.TrainerCallback]`):
            The callbacks to use for training.
        optimizers (`Tuple[torch.optim.Optimizer, torch.optim.lr_scheduler.LambdaLR]`):
            The optimizer and scheduler to use for training.
        preprocess_logits_for_metrics (`Callable[[torch.Tensor, torch.Tensor], torch.Tensor]`):
            The function to use to preprocess the logits before computing the metrics.
        peft_config (`Dict`, defaults to `None`):
            The PEFT configuration to use for training. If you pass a PEFT configuration, the model will be wrapped in a PEFT model.
        compute_metrics (`Callable[[EvalPrediction], Dict]`, *optional*):
            The function to use to compute the metrics. Must take a `EvalPrediction` and return
            a dictionary string to metric values.
    """

    _tag_names = ["trl", "dpo"]

    def __init__(
        self,
        model: Optional[Union[PreTrainedModel, nn.Module, str]] = None,
        ref_model: Optional[Union[PreTrainedModel, nn.Module, str]] = None,
        args: Optional[DPOConfig] = None,
        data_collator: Optional[DataCollator] = None,
        train_dataset: Optional[Dataset] = None,
        eval_dataset: Optional[Union[Dataset, Dict[str, Dataset]]] = None,
        tokenizer: Optional[PreTrainedTokenizerBase] = None,
        model_init: Optional[Callable[[], PreTrainedModel]] = None,
        callbacks: Optional[List[TrainerCallback]] = None,
        optimizers: Tuple[torch.optim.Optimizer, torch.optim.lr_scheduler.LambdaLR] = (None, None),
        preprocess_logits_for_metrics: Optional[Callable[[torch.Tensor, torch.Tensor], torch.Tensor]] = None,
        peft_config: Optional[Dict] = None,
        compute_metrics: Optional[Callable[[EvalLoopOutput], Dict]] = None,
    ):
<<<<<<< HEAD
=======
        if not isinstance(model, str) and ref_model is model:
            raise ValueError(
                "`model` and `ref_model` cannot be the same object. If you want `ref_model` to be the "
                "same as `model`, you must mass a copy of it, or `None` if you use peft."
            )

        if model_init_kwargs is not None:
            warnings.warn(
                "You passed `model_init_kwargs` to the DPOTrainer, the value you passed will override the one in the `DPOConfig`."
            )
            args.model_init_kwargs = model_init_kwargs

>>>>>>> e74dbf2d
        if args.model_init_kwargs is None:
            model_init_kwargs = {}
        elif not isinstance(model, str):
            raise ValueError(
                "You passed model_init_kwargs to the DPOTrainer/DPOConfig, but your model is already instantiated."
            )
        else:
            model_init_kwargs = args.model_init_kwargs
            torch_dtype = model_init_kwargs.get("torch_dtype")
            if torch_dtype is not None:
                # Convert to `torch.dtype` if an str is passed
                if isinstance(torch_dtype, str) and torch_dtype != "auto":
                    torch_dtype = getattr(torch, torch_dtype)
                if torch_dtype != "auto" and not isinstance(torch_dtype, torch.dtype):
                    raise ValueError(
                        f"Invalid `torch_dtype` passed to the DPOConfig. Expected a string with either `torch.dtype` or 'auto', but got {torch_dtype}."
                    )
                model_init_kwargs["torch_dtype"] = torch_dtype

        if args.ref_model_init_kwargs is None:
            ref_model_init_kwargs = {}
        elif not isinstance(ref_model, str):
            raise ValueError(
                "You passed ref_model_init_kwargs to the DPOTrainer/DPOConfig, but your ref_model is already instantiated."
            )
        else:
            ref_model_init_kwargs = args.ref_model_init_kwargs
            torch_dtype = ref_model_init_kwargs.get("torch_dtype")
            if torch_dtype is not None:
                # Convert to `torch.dtype` if an str is passed
                if isinstance(torch_dtype, str) and torch_dtype != "auto":
                    torch_dtype = getattr(torch, torch_dtype)
                if torch_dtype != "auto" and not isinstance(torch_dtype, torch.dtype):
                    raise ValueError(
                        f"Invalid `torch_dtype` passed to the DPOConfig. Expected a string with either `torch.dtype` or 'auto', but got {torch_dtype}."
                    )
                ref_model_init_kwargs["torch_dtype"] = torch_dtype

        if isinstance(model, str):
            warnings.warn(
                "You passed a model_id to the DPOTrainer. This will automatically create an "
                "`AutoModelForCausalLM` or a `PeftModel` (if you passed a `peft_config`) for you."
            )
            model = AutoModelForCausalLM.from_pretrained(model, **model_init_kwargs)

        if isinstance(ref_model, str):
            warnings.warn(
                "You passed a ref model_id to the DPOTrainer. This will automatically create an "
                "`AutoModelForCausalLM`"
            )
            ref_model = AutoModelForCausalLM.from_pretrained(ref_model, **ref_model_init_kwargs)

        # Initialize this variable to False. This helps tracking the case when `peft_module_casting_to_bf16`
        # has been called in order to properly call autocast if needed.
        self._peft_has_been_casted_to_bf16 = False

        if not is_peft_available() and peft_config is not None:
            raise ValueError(
                "PEFT is not installed and you passed a `peft_config` in the trainer's kwargs, please install it to use the PEFT models"
            )
        elif is_peft_available() and peft_config is not None:
            # if model is a peft model and we have a peft_config, we merge and unload it first
            if isinstance(model, PeftModel):
                model = model.merge_and_unload()

            if ref_model is not None and not args.force_use_ref_model:
                raise ValueError(
                    "You passed both a ref_model and a peft_config. For training PEFT adapters with DPO there is no need to pass a reference"
                    " model. Please pass `ref_model=None` in case you want to train PEFT adapters, or pass a ref_model with `force_use_ref_model=True` in DPOTrainer's init."
                    " if you want to use a different ref_model."
                )

            if getattr(model, "is_loaded_in_8bit", False) or getattr(model, "is_loaded_in_4bit", False):
                _support_gc_kwargs = hasattr(
                    args, "gradient_checkpointing_kwargs"
                ) and "gradient_checkpointing_kwargs" in list(
                    inspect.signature(prepare_model_for_kbit_training).parameters
                )

                prepare_model_kwargs = {"use_gradient_checkpointing": args.gradient_checkpointing}

                if _support_gc_kwargs:
                    prepare_model_kwargs["gradient_checkpointing_kwargs"] = args.gradient_checkpointing_kwargs

                model = prepare_model_for_kbit_training(model, **prepare_model_kwargs)
            elif getattr(args, "gradient_checkpointing", False):
                # For backward compatibility with older versions of transformers
                if hasattr(model, "enable_input_require_grads"):
                    model.enable_input_require_grads()
                else:

                    def make_inputs_require_grad(module, input, output):
                        output.requires_grad_(True)

                    model.get_input_embeddings().register_forward_hook(make_inputs_require_grad)

            # get peft model with the given config
            model = get_peft_model(model, peft_config)
            if args.bf16 and getattr(model, "is_loaded_in_4bit", False):
                peft_module_casting_to_bf16(model)
                # If args.bf16 we need to explicitly call `generate` with torch amp autocast context manager
                self._peft_has_been_casted_to_bf16 = True

        # For models that use gradient_checkpointing, we need to attach a hook that enables input
        # to explicitly have `requires_grad=True`, otherwise training will either silently
        # fail or completely fail.
        elif getattr(args, "gradient_checkpointing", False):
            # For backward compatibility with older versions of transformers
            if hasattr(model, "enable_input_require_grads"):
                model.enable_input_require_grads()
            else:

                def make_inputs_require_grad(module, input, output):
                    output.requires_grad_(True)

                model.get_input_embeddings().register_forward_hook(make_inputs_require_grad)

        if args.generate_during_eval and not is_wandb_available():
            raise ValueError(
                "`generate_during_eval=True` requires Weights and Biases to be installed."
                " Please install `wandb` to resolve."
            )

        if model is not None:
            self.is_encoder_decoder = model.config.is_encoder_decoder
        elif args.is_encoder_decoder is None:
            raise ValueError(
                "When no model is provided, you need to pass the parameter is_encoder_decoder to the DPOTrainer/DPOConfig."
            )
        else:
            self.is_encoder_decoder = args.is_encoder_decoder

        if model is not None:
            self.is_vision_model = model.config.model_type in MODEL_FOR_VISION_2_SEQ_MAPPING_NAMES.keys()
        else:
            warnings.warn(
                "No model provided, cannot determine if it is a vision model. Setting is_vision_model to False."
            )
            self.is_vision_model = False

        if self.is_vision_model:
            self.processor = tokenizer
            self.tokenizer = tokenizer.tokenizer  # tokenizer is actually a processor at this point
        else:
            self.tokenizer = tokenizer

        self.is_peft_model = is_peft_available() and isinstance(model, PeftModel)
        self.model_adapter_name = args.model_adapter_name
        self.ref_adapter_name = args.ref_adapter_name
        self.reference_free = args.reference_free

        if ref_model:
            self.ref_model = ref_model
        elif self.is_peft_model or args.precompute_ref_log_probs:
            # The `model` with adapters turned off will be used as the reference model
            self.ref_model = None
        else:
            self.ref_model = create_reference_model(model)

        if tokenizer is None:
            raise ValueError("tokenizer must be specified to tokenize a DPO dataset.")

        if args.max_length is None:
            warnings.warn(
                "`max_length` is not set in the DPOConfig's init"
                " it will default to `512` by default, but you should do it yourself in the future.",
                UserWarning,
            )
            args.max_length = 512

        if args.max_prompt_length is None:
            warnings.warn(
                "`max_prompt_length` is not set in the DPOConfig's init"
                " it will default to `128` by default, but you should do it yourself in the future.",
                UserWarning,
            )
            args.max_prompt_length = 128

        if args.max_completion_length is None and self.is_encoder_decoder:
            warnings.warn(
                "When using an encoder decoder architecture, you should set `max_completion_length` in the DPOConfig's init"
                " it will default to `128` by default, but you should do it yourself in the future.",
                UserWarning,
            )
            args.max_completion_length = 128

        if data_collator is None:
            data_collator = DPODataCollatorWithPadding(
                pad_token_id=self.tokenizer.pad_token_id,
                label_pad_token_id=args.label_pad_token_id,
                is_encoder_decoder=self.is_encoder_decoder,
            )

            if args.remove_unused_columns:
                args.remove_unused_columns = False
                # warn users
                warnings.warn(
                    "When using DPODataCollatorWithPadding, you should set `remove_unused_columns=False` in your TrainingArguments"
                    " we have set it for you, but you should do it yourself in the future.",
                    UserWarning,
                )

            self.use_dpo_data_collator = True
        else:
            self.use_dpo_data_collator = False

        if args.disable_dropout:
            disable_dropout_in_model(model)
            if self.ref_model is not None:
                disable_dropout_in_model(self.ref_model)

        self.max_length = args.max_length
        self.generate_during_eval = args.generate_during_eval
        self.label_pad_token_id = args.label_pad_token_id
        self.padding_value = args.padding_value if args.padding_value is not None else self.tokenizer.pad_token_id
        self.max_prompt_length = args.max_prompt_length
        self.truncation_mode = args.truncation_mode
        self.max_completion_length = args.max_completion_length
        self.precompute_ref_log_probs = args.precompute_ref_log_probs

        # Since ref_logs are precomputed on the first call to get_train/eval_dataloader
        # keep track of first called to avoid computation of future calls
        self._precomputed_train_ref_log_probs = False
        self._precomputed_eval_ref_log_probs = False

        if (
            args.loss_type in ["hinge", "ipo", "bco_pair", "sppo_hard", "nca_pair", "apo_zero", "apo_down"]
            and args.label_smoothing > 0
        ):
            warnings.warn(
                "You are using a loss type that does not support label smoothing. Ignoring label_smoothing parameter."
            )
        if args.loss_type == "kto_pair":
            raise ValueError("Support for kto_pair has been removed in DPOTrainer. Please use KTOTrainer.")

        self.beta = args.beta
        self.label_smoothing = args.label_smoothing
        self.loss_type = args.loss_type
        self.aux_loss_enabled = getattr(model.config, "output_router_logits", False)

        self._stored_metrics = defaultdict(lambda: defaultdict(list))

        self.f_divergence_type = args.f_divergence_type
        self.f_divergence_params = {FDivergenceConstants.ALPHA_DIVERGENCE_COEF_KEY: args.f_alpha_divergence_coef}

        # Compute that only on the main process for faster data processing.
        # see: https://github.com/huggingface/trl/pull/1255
        with PartialState().local_main_process_first():
            # tokenize the dataset, lower writer batch size to avoid OOM (frequent in vision models)
            fn_kwargs = {
                "tokenizer": self.tokenizer,
                "args": args,
                "processor": self.processor if self.is_vision_model else None,
                "model": model if self.is_encoder_decoder else None,
            }
            train_dataset = train_dataset.map(
                _tokenize,
                fn_kwargs=fn_kwargs,
                batched=True,
                num_proc=args.dataset_num_proc,
                writer_batch_size=10,
                desc="Tokenizing train dataset",
            )
            if eval_dataset is not None:
                eval_dataset = eval_dataset.map(
                    _tokenize,
                    fn_kwargs=fn_kwargs,
                    batched=True,
                    num_proc=args.dataset_num_proc,
                    writer_batch_size=10,
                    desc="Tokenizing eval dataset",
                )

        super().__init__(
            model=model,
            args=args,
            data_collator=data_collator,
            train_dataset=train_dataset,
            eval_dataset=eval_dataset,
            tokenizer=tokenizer,
            model_init=model_init,
            compute_metrics=compute_metrics,
            callbacks=callbacks,
            optimizers=optimizers,
            preprocess_logits_for_metrics=preprocess_logits_for_metrics,
        )

        # Add tags for models that have been loaded with the correct transformers version
        if hasattr(self.model, "add_model_tags"):
            self.model.add_model_tags(self._tag_names)

        if not hasattr(self, "accelerator"):
            raise AttributeError(
                "Your `Trainer` does not have an `accelerator` object. Consider upgrading `transformers`."
            )

        # Deepspeed Zero-3 does not support precompute_ref_log_probs
        if self.is_deepspeed_enabled:
            if self.accelerator.state.deepspeed_plugin.zero_stage == 3 and self.precompute_ref_log_probs:
                raise ValueError(
                    "You cannot use `precompute_ref_log_probs=True` with Deepspeed ZeRO-3. Please set `precompute_ref_log_probs=False`."
                )

        if self.ref_model is None:
            if not (self.is_peft_model or self.precompute_ref_log_probs):
                raise ValueError(
                    "No reference model and model is not a Peft model. Try setting `precompute_ref_log_probs=True`"
                )
            if args.sync_ref_model:
                raise ValueError(
                    "You currently cannot use `ref_model=None` with TR-DPO method. Please provide `ref_model`."
                )
        else:
            if self.is_deepspeed_enabled:
                self.ref_model = self._prepare_deepspeed(self.ref_model)
            else:
                self.ref_model = self.accelerator.prepare_model(self.ref_model, evaluation_mode=True)

        if args.sync_ref_model:
            if args.precompute_ref_log_probs:
                raise ValueError(
                    "You cannot use `precompute_ref_log_probs=True` with TR-DPO method. Please set `precompute_ref_log_probs=False`."
                )

            self.add_callback(SyncRefModelCallback(ref_model=self.ref_model, accelerator=self.accelerator))
        if self.loss_type == "bco_pair":
            self.running = RunningMoments(self.accelerator)

    def _prepare_deepspeed(self, model: PreTrainedModelWrapper):
        # Adapted from accelerate: https://github.com/huggingface/accelerate/blob/739b135f8367becb67ffaada12fe76e3aa60fefd/src/accelerate/accelerator.py#L1473
        deepspeed_plugin = self.accelerator.state.deepspeed_plugin
        config_kwargs = deepcopy(deepspeed_plugin.deepspeed_config)

        if model is not None:
            if hasattr(model, "config"):
                hidden_size = (
                    max(model.config.hidden_sizes)
                    if getattr(model.config, "hidden_sizes", None)
                    else getattr(model.config, "hidden_size", None)
                )
                if hidden_size is not None and config_kwargs["zero_optimization"]["stage"] == 3:
                    # Note that `stage3_prefetch_bucket_size` can produce DeepSpeed messages like: `Invalidate trace cache @ step 0: expected module 1, but got module 0`
                    # This is expected and is not an error, see: https://github.com/microsoft/DeepSpeed/discussions/4081
                    config_kwargs.update(
                        {
                            "zero_optimization.reduce_bucket_size": hidden_size * hidden_size,
                            "zero_optimization.stage3_param_persistence_threshold": 10 * hidden_size,
                            "zero_optimization.stage3_prefetch_bucket_size": 0.9 * hidden_size * hidden_size,
                        }
                    )

        # If ZeRO-3 is used, we shard both the active and reference model.
        # Otherwise, we assume the reference model fits in memory and is initialized on each device with ZeRO disabled (stage 0)
        if config_kwargs["zero_optimization"]["stage"] != 3:
            config_kwargs["zero_optimization"]["stage"] = 0
        model, *_ = deepspeed.initialize(model=model, config=config_kwargs)
        model.eval()
        return model

    def get_train_dataloader(self) -> DataLoader:
        """
        Returns the training [`~torch.utils.data.DataLoader`].

        Subclass of transformers.src.transformers.trainer.get_train_dataloader to precompute `ref_log_probs`.
        """

        if self.precompute_ref_log_probs and not self._precomputed_train_ref_log_probs:
            dataloader_params = {
                "batch_size": self.args.per_device_train_batch_size,
                "collate_fn": self.data_collator,
                "num_workers": self.args.dataloader_num_workers,
                "pin_memory": self.args.dataloader_pin_memory,
                "shuffle": False,
            }

            # prepare dataloader
            data_loader = self.accelerator.prepare(DataLoader(self.train_dataset, **dataloader_params))

            reference_chosen_logps = []
            reference_rejected_logps = []
            for padded_batch in tqdm(iterable=data_loader, desc="Train dataset reference log probs"):
                reference_chosen_logp, reference_rejected_logp = self.compute_reference_log_probs(padded_batch)
                reference_chosen_logp, reference_rejected_logp = self.accelerator.gather_for_metrics(
                    (reference_chosen_logp, reference_rejected_logp)
                )
                reference_chosen_logps.append(reference_chosen_logp.cpu())
                reference_rejected_logps.append(reference_rejected_logp.cpu())

                # Unnecessary cache clearing to avoid OOM
                torch.cuda.empty_cache()
                self.accelerator.free_memory()

            all_reference_chosen_logps = torch.cat(reference_chosen_logps).float().numpy()
            all_reference_rejected_logps = torch.cat(reference_rejected_logps).float().numpy()

            self.train_dataset = self.train_dataset.add_column(
                name="reference_chosen_logps", column=all_reference_chosen_logps
            )
            self.train_dataset = self.train_dataset.add_column(
                name="reference_rejected_logps", column=all_reference_rejected_logps
            )

            self._precomputed_train_ref_log_probs = True

        return super().get_train_dataloader()

    def get_eval_dataloader(self, eval_dataset: Optional[Dataset] = None) -> DataLoader:
        """
        Returns the evaluation [`~torch.utils.data.DataLoader`].

        Subclass of transformers.src.transformers.trainer.get_eval_dataloader to precompute `ref_log_probs`.

        Args:
            eval_dataset (`torch.utils.data.Dataset`, *optional*):
                If provided, will override `self.eval_dataset`. If it is a [`~datasets.Dataset`], columns not accepted
                by the `model.forward()` method are automatically removed. It must implement `__len__`.
        """
        if eval_dataset is None and self.eval_dataset is None:
            raise ValueError("Trainer: evaluation requires an eval_dataset.")
        eval_dataset = eval_dataset if eval_dataset is not None else self.eval_dataset

        if self.precompute_ref_log_probs and not self._precomputed_eval_ref_log_probs:
            dataloader_params = {
                "batch_size": self.args.per_device_eval_batch_size,
                "collate_fn": self.data_collator,
                "num_workers": self.args.dataloader_num_workers,
                "pin_memory": self.args.dataloader_pin_memory,
                "shuffle": False,
            }

            # prepare dataloader
            data_loader = self.accelerator.prepare(DataLoader(eval_dataset, **dataloader_params))

            reference_chosen_logps = []
            reference_rejected_logps = []
            for padded_batch in tqdm(iterable=data_loader, desc="Eval dataset reference log probs"):
                reference_chosen_logp, reference_rejected_logp = self.compute_reference_log_probs(padded_batch)
                reference_chosen_logp, reference_rejected_logp = self.accelerator.gather_for_metrics(
                    (reference_chosen_logp, reference_rejected_logp)
                )
                reference_chosen_logps.append(reference_chosen_logp.cpu())
                reference_rejected_logps.append(reference_rejected_logp.cpu())

            all_reference_chosen_logps = torch.cat(reference_chosen_logps).float().numpy()
            all_reference_rejected_logps = torch.cat(reference_rejected_logps).float().numpy()

            eval_dataset = eval_dataset.add_column(name="reference_chosen_logps", column=all_reference_chosen_logps)
            eval_dataset = eval_dataset.add_column(
                name="reference_rejected_logps", column=all_reference_rejected_logps
            )

            # Save calculated reference_chosen_logps and reference_rejected_logps to the eval_dataset for subsequent runs
            if self.eval_dataset is not None:
                self.eval_dataset = eval_dataset
            self._precomputed_eval_ref_log_probs = True

        return super().get_eval_dataloader(eval_dataset=eval_dataset)

    @contextmanager
    def null_ref_context(self):
        """Context manager for handling null reference model (that is, peft adapter manipulation)."""
        with self.accelerator.unwrap_model(
            self.model
        ).disable_adapter() if self.is_peft_model and not self.ref_adapter_name else nullcontext():
            if self.ref_adapter_name:
                self.model.set_adapter(self.ref_adapter_name)
            yield
            if self.ref_adapter_name:
                self.model.set_adapter(self.model_adapter_name or "default")

    def compute_reference_log_probs(self, padded_batch: Dict) -> Dict:
        """Computes log probabilities of the reference model for a single padded batch of a DPO specific dataset."""
        compte_ref_context_manager = amp.autocast("cuda") if self._peft_has_been_casted_to_bf16 else nullcontext()

        # compute reference logps
        with torch.no_grad(), compte_ref_context_manager:
            if self.ref_model is None:
                with self.null_ref_context():
                    reference_chosen_logps, reference_rejected_logps = self.concatenated_forward(
                        self.model, padded_batch
                    )[:2]
            else:
                reference_chosen_logps, reference_rejected_logps = self.concatenated_forward(
                    self.ref_model, padded_batch
                )[:2]

        return reference_chosen_logps, reference_rejected_logps

    @staticmethod
    def concatenated_inputs(
        batch: Dict[str, Union[List, torch.LongTensor]],
        is_encoder_decoder: bool = False,
        is_vision_model: bool = False,
        label_pad_token_id: int = -100,
        padding_value: int = 0,
        device: Optional[torch.device] = None,
    ) -> Dict[str, torch.LongTensor]:
        """Concatenate the chosen and rejected inputs into a single tensor.

        Args:
            batch: A batch of data. Must contain the keys 'chosen_input_ids' and 'rejected_input_ids', which are tensors of shape (batch_size, sequence_length).
            is_encoder_decoder: Whether the model is an encoder-decoder model.
            label_pad_token_id: The label pad token id.
            padding_value: The padding value to use for the concatenated inputs_ids.
            device: The device for the concatenated inputs.

        Returns:
            A dictionary containing the concatenated inputs under the key 'concatenated_input_ids'.
        """
        concatenated_batch = {}

        if is_encoder_decoder:
            max_length = max(batch["chosen_labels"].shape[1], batch["rejected_labels"].shape[1])
        else:
            max_length = max(batch["chosen_input_ids"].shape[1], batch["rejected_input_ids"].shape[1])

        for k in batch:
            if k.startswith("chosen") and isinstance(batch[k], torch.Tensor):
                if "labels" in k or is_encoder_decoder:
                    pad_value = label_pad_token_id
                elif k.endswith("_input_ids"):
                    pad_value = padding_value
                elif k.endswith("_attention_mask"):
                    pad_value = 0
                concatenated_key = k.replace("chosen", "concatenated")
                concatenated_batch[concatenated_key] = pad_to_length(batch[k], max_length, pad_value=pad_value)
        for k in batch:
            if k.startswith("rejected") and isinstance(batch[k], torch.Tensor):
                if "labels" in k or is_encoder_decoder:
                    pad_value = label_pad_token_id
                elif k.endswith("_input_ids"):
                    pad_value = padding_value
                elif k.endswith("_attention_mask"):
                    pad_value = 0
                concatenated_key = k.replace("rejected", "concatenated")
                concatenated_batch[concatenated_key] = torch.cat(
                    (
                        concatenated_batch[concatenated_key],
                        pad_to_length(batch[k], max_length, pad_value=pad_value),
                    ),
                    dim=0,
                ).to(device=device)

        if is_encoder_decoder:
            concatenated_batch["concatenated_input_ids"] = batch["prompt_input_ids"].repeat(2, 1).to(device=device)
            concatenated_batch["concatenated_attention_mask"] = (
                batch["prompt_attention_mask"].repeat(2, 1).to(device=device)
            )
            concatenated_batch["concatenated_decoder_input_ids"] = torch.cat(
                [batch["chosen_decoder_input_ids"], batch["rejected_decoder_input_ids"]], dim=0
            ).to(device=device)

        if is_vision_model:
            concatenated_batch["pixel_values"] = torch.cat(
                [batch["prompt_pixel_values"], batch["prompt_pixel_values"]], dim=0
            )
            if "prompt_pixel_attention_mask" in batch:
                concatenated_batch["pixel_attention_mask"] = torch.cat(
                    [batch["prompt_pixel_attention_mask"], batch["prompt_pixel_attention_mask"]], dim=0
                )
        return concatenated_batch

    def dpo_loss(
        self,
        policy_chosen_logps: torch.FloatTensor,
        policy_rejected_logps: torch.FloatTensor,
        reference_chosen_logps: torch.FloatTensor,
        reference_rejected_logps: torch.FloatTensor,
    ) -> Tuple[torch.FloatTensor, torch.FloatTensor, torch.FloatTensor]:
        """Compute the DPO loss for a batch of policy and reference model log probabilities.

        Args:
            policy_chosen_logps: Log probabilities of the policy model for the chosen responses. Shape: (batch_size,)
            policy_rejected_logps: Log probabilities of the policy model for the rejected responses. Shape: (batch_size,)
            reference_chosen_logps: Log probabilities of the reference model for the chosen responses. Shape: (batch_size,)
            reference_rejected_logps: Log probabilities of the reference model for the rejected responses. Shape: (batch_size,)

        Returns:
            A tuple of three tensors: (losses, chosen_rewards, rejected_rewards).
            The losses tensor contains the DPO loss for each example in the batch.
            The chosen_rewards and rejected_rewards tensors contain the rewards for the chosen and rejected responses, respectively.
        """
        chosen_logratios = policy_chosen_logps.to(self.accelerator.device) - (
            not self.reference_free
        ) * reference_chosen_logps.to(self.accelerator.device)
        rejected_logratios = policy_rejected_logps.to(self.accelerator.device) - (
            not self.reference_free
        ) * reference_rejected_logps.to(self.accelerator.device)

        if self.f_divergence_type == FDivergenceType.ALPHA_DIVERGENCE.value:
            # The alpha-divergence formula: (1 - u^-alpha) / alpha
            # The divergence difference between the chosen and rejected sample is:
            #     (1 - u[w]^-alpha) / alpha - (1 - u[l]^-alpha) / alpha
            #        = (u[l]^-alpha - u[w]^-alpha) / alpha
            # where u[w] and u[l] are the policy/reference probability ratios
            # for the chosen and rejected samples, respectively.
            alpha_coef = FDivergenceConstants.ALPHA_DIVERGENCE_COEF_DEFAULT
            if self.f_divergence_params and FDivergenceConstants.ALPHA_DIVERGENCE_COEF_KEY in self.f_divergence_params:
                alpha_coef = float(self.f_divergence_params[FDivergenceConstants.ALPHA_DIVERGENCE_COEF_KEY])
            logits = (cap_exp(rejected_logratios * -alpha_coef) - cap_exp(chosen_logratios * -alpha_coef)) / alpha_coef
        else:
            pi_logratios = policy_chosen_logps - policy_rejected_logps
            if self.reference_free:
                ref_logratios = torch.tensor([0], dtype=pi_logratios.dtype, device=pi_logratios.device)
            else:
                ref_logratios = reference_chosen_logps - reference_rejected_logps

            pi_logratios = pi_logratios.to(self.accelerator.device)
            ref_logratios = ref_logratios.to(self.accelerator.device)
            logits = pi_logratios - ref_logratios

            if self.f_divergence_type == FDivergenceType.JS_DIVERGENCE.value:
                # The js-divergence formula: log(2 * u / (1 + u))
                # The divergence difference between the chosen and rejected sample is:
                #     log(2 * u[w] / (1 + u[w])) - log(2 * u[l] / (1 + u[l]))
                #       = log(u[w]) - log(u[l]) - (log(1 + u[w]) - log(1 + u[l]))
                # where u[w] and u[l] are the policy/reference probability ratios
                # for the chosen and rejected samples, respectively.
                logits -= F.softplus(chosen_logratios) - F.softplus(rejected_logratios)

        # The beta is a temperature parameter for the DPO loss, typically something in the range of 0.1 to 0.5.
        # We ignore the reference model as beta -> 0. The label_smoothing parameter encodes our uncertainty about the labels and
        # calculates a conservative DPO loss.
        if self.loss_type == "sigmoid":
            losses = (
                -F.logsigmoid(self.beta * logits) * (1 - self.label_smoothing)
                - F.logsigmoid(-self.beta * logits) * self.label_smoothing
            )
        elif self.loss_type == "robust":
            losses = (
                -F.logsigmoid(self.beta * logits) * (1 - self.label_smoothing)
                + F.logsigmoid(-self.beta * logits) * self.label_smoothing
            ) / (1 - 2 * self.label_smoothing)
        elif self.loss_type == "exo_pair":
            # eqn (16) of the EXO paper: https://huggingface.co/papers/2402.00856
            import math

            if self.label_smoothing == 0:
                self.label_smoothing = 1e-3
            losses = (self.beta * logits).sigmoid() * (
                F.logsigmoid(self.beta * logits) - math.log(1 - self.label_smoothing)
            ) + (-self.beta * logits).sigmoid() * (F.logsigmoid(-self.beta * logits) - math.log(self.label_smoothing))
        elif self.loss_type == "hinge":
            losses = torch.relu(1 - self.beta * logits)
        elif self.loss_type == "ipo":
            # eqn (17) of the paper where beta is the regularization parameter for the IPO loss, denoted by tau in the paper.
            losses = (logits - 1 / (2 * self.beta)) ** 2
        elif self.loss_type == "bco_pair":
            chosen_logratios = policy_chosen_logps - reference_chosen_logps
            rejected_logratios = policy_rejected_logps - reference_rejected_logps

            chosen_rewards = self.beta * chosen_logratios
            rejected_rewards = self.beta * rejected_logratios
            rewards = torch.cat((chosen_rewards, rejected_rewards), 0).mean().detach()
            self.running.update(rewards)
            delta = self.running.mean

            losses = -F.logsigmoid((self.beta * chosen_logratios) - delta) - F.logsigmoid(
                -(self.beta * rejected_logratios - delta)
            )
        elif self.loss_type == "sppo_hard":
            # In the paper (https://huggingface.co/papers/2405.00675), SPPO employs a soft probability approach, estimated using the PairRM score. The probability calculation is conducted outside of the trainer class. The version described here is the hard probability version, where P in Equation (4.7) of Algorithm 1 is set to 1 for the winner and 0 for the loser.
            a = policy_chosen_logps - reference_chosen_logps
            b = policy_rejected_logps - reference_rejected_logps

            losses = (a - 0.5 / self.beta) ** 2 + (b + 0.5 / self.beta) ** 2
        elif self.loss_type == "nca_pair":
            chosen_rewards = (policy_chosen_logps - reference_chosen_logps) * self.beta
            rejected_rewards = (policy_rejected_logps - reference_rejected_logps) * self.beta
            losses = (
                -F.logsigmoid(chosen_rewards)
                - 0.5 * F.logsigmoid(-chosen_rewards)
                - 0.5 * F.logsigmoid(-rejected_rewards)
            )
        elif self.loss_type == "aot_pair":
            chosen_logratios = policy_chosen_logps - reference_chosen_logps
            rejected_logratios = policy_rejected_logps - reference_rejected_logps

            chosen_logratios_sorted, _ = torch.sort(chosen_logratios, dim=0)
            rejected_logratios_sorted, _ = torch.sort(rejected_logratios, dim=0)

            delta = chosen_logratios_sorted - rejected_logratios_sorted

            losses = (
                -F.logsigmoid(self.beta * delta) * (1 - self.label_smoothing)
                - F.logsigmoid(-self.beta * delta) * self.label_smoothing
            )

        elif self.loss_type == "aot":
            pi_logratios = policy_chosen_logps - policy_rejected_logps
            ref_logratios = reference_chosen_logps - reference_rejected_logps

            pi_logratios_sorted, _ = torch.sort(pi_logratios, dim=0)
            ref_logratios_sorted, _ = torch.sort(ref_logratios, dim=0)

            delta = pi_logratios_sorted - ref_logratios_sorted

            losses = (
                -F.logsigmoid(self.beta * delta) * (1 - self.label_smoothing)
                - F.logsigmoid(-self.beta * delta) * self.label_smoothing
            )

        elif self.loss_type == "apo_zero":
            # Eqn (7) of the APO paper (https://huggingface.co/papers/2408.06266)
            # Use this loss when you believe the chosen outputs are better than your model's default output

            losses_chosen = 1 - F.sigmoid(self.beta * chosen_logratios)  # Increase chosen likelihood
            losses_rejected = F.sigmoid(self.beta * rejected_logratios)  # Decrease rejected likelihood

            losses = losses_chosen + losses_rejected

        elif self.loss_type == "apo_down":
            # Eqn (8) of the APO paper (https://huggingface.co/papers/2408.06266)
            # Use this loss when you believe the chosen outputs are worse than your model's default output

            losses_chosen = F.sigmoid(self.beta * chosen_logratios)  # Decrease chosen likelihood
            losses_rejected = 1 - F.sigmoid(
                self.beta * (chosen_logratios - rejected_logratios)
            )  # Decrease rejected likelihood more

            losses = losses_chosen + losses_rejected

        else:
            raise ValueError(
                f"Unknown loss type: {self.loss_type}. Should be one of ['sigmoid', 'hinge', 'ipo', 'exo_pair', 'nca_pair', 'robust', 'bco_pair', 'sppo_hard', 'aot', 'aot_pair', 'apo_zero', 'apo_down']"
            )

        chosen_rewards = (
            self.beta
            * (
                policy_chosen_logps.to(self.accelerator.device) - reference_chosen_logps.to(self.accelerator.device)
            ).detach()
        )
        rejected_rewards = (
            self.beta
            * (
                policy_rejected_logps.to(self.accelerator.device)
                - reference_rejected_logps.to(self.accelerator.device)
            ).detach()
        )

        return losses, chosen_rewards, rejected_rewards

    @staticmethod
    def get_batch_logps(
        logits: torch.FloatTensor,
        labels: torch.LongTensor,
        label_pad_token_id: int = -100,
        is_encoder_decoder: bool = False,
    ) -> Tuple[torch.FloatTensor, torch.LongTensor]:
        """Compute the log probabilities of the given labels under the given logits.

        Args:
            logits: Logits of the model (unnormalized). Shape: (batch_size, sequence_length, vocab_size)
            labels: Labels for which to compute the log probabilities. Label tokens with a value of label_pad_token_id are ignored. Shape: (batch_size, sequence_length)
            label_pad_token_id: The label pad token id.
            is_encoder_decoder: Whether the model is an encoder-decoder model.

        Returns:
            A Tuple of two tensor of shape ((batch_size,), (batch_size,)) containing the sum of log probabilities of the given labels under the given logits in the first tensor and the number of non-masked tokens in the second tensor.
        """
        if logits.shape[:-1] != labels.shape:
            raise ValueError(
                f"Logits (batch and sequence length dim) {logits.shape[:-1]} and labels must have the same shape {labels.shape}."
            )

        if not is_encoder_decoder:
            labels = labels[:, 1:].clone()
            logits = logits[:, :-1, :]
        loss_mask = labels != label_pad_token_id

        # dummy token; we'll ignore the losses on these tokens later
        labels[labels == label_pad_token_id] = 0

        per_token_logps = torch.gather(logits.log_softmax(-1), dim=2, index=labels.unsqueeze(2)).squeeze(2)

        return (per_token_logps * loss_mask).sum(-1), loss_mask.sum(-1)

    def concatenated_forward(
        self, model: nn.Module, batch: Dict[str, Union[List, torch.LongTensor]]
    ) -> Tuple[torch.FloatTensor, torch.FloatTensor, torch.FloatTensor, torch.FloatTensor, torch.FloatTensor]:
        """Run the given model on the given batch of inputs, concatenating the chosen and rejected inputs together.

        We do this to avoid doing two forward passes, because it's faster for FSDP.
        """
        concatenated_batch = self.concatenated_inputs(
            batch,
            is_encoder_decoder=self.is_encoder_decoder,
            is_vision_model=self.is_vision_model,
            label_pad_token_id=self.label_pad_token_id,
            padding_value=self.padding_value,
            device=self.accelerator.device,
        )
        len_chosen = batch["chosen_labels"].shape[0]

        model_kwargs = {}

        if self.is_encoder_decoder:
            model_kwargs["labels"] = concatenated_batch["concatenated_labels"]
            model_kwargs["decoder_input_ids"] = concatenated_batch.get("concatenated_decoder_input_ids")

        if self.is_vision_model:
            model_kwargs["pixel_values"] = concatenated_batch["pixel_values"]
            if "pixel_attention_mask" in concatenated_batch:
                model_kwargs["pixel_attention_mask"] = concatenated_batch["pixel_attention_mask"]

        if self.aux_loss_enabled:
            model_kwargs["output_router_logits"] = True

        outputs = model(
            concatenated_batch["concatenated_input_ids"],
            attention_mask=concatenated_batch["concatenated_attention_mask"],
            use_cache=False,
            **model_kwargs,
        )
        all_logits = outputs.logits

        if all_logits.shape[:2] != concatenated_batch["concatenated_labels"].shape[:2]:
            # for llava, the model returns logits for the entire sequence, including the image tokens (placed before the text tokens)
            seq_len = concatenated_batch["concatenated_labels"].shape[1]
            all_logits = all_logits[:, -seq_len:]

        all_logps, size_completion = self.get_batch_logps(
            all_logits,
            concatenated_batch["concatenated_labels"],
            # average_log_prob=self.loss_type == "ipo",
            is_encoder_decoder=self.is_encoder_decoder,
            label_pad_token_id=self.label_pad_token_id,
        )

        def cross_entropy_loss(logits, labels):
            if not self.is_encoder_decoder:
                # Shift so that tokens < n predict n
                logits = logits[..., :-1, :].contiguous()
                labels = labels[..., 1:].contiguous()
            # Flatten the tokens
            loss_fct = nn.CrossEntropyLoss(ignore_index=self.label_pad_token_id)
            logits = logits.view(-1, logits.shape[-1])
            labels = labels.view(-1)
            # Enable model parallelism
            labels = labels.to(logits.device)
            loss = loss_fct(logits, labels)
            return loss

        labels = concatenated_batch["concatenated_labels"].clone()
        nll_loss = cross_entropy_loss(all_logits[:len_chosen], labels[:len_chosen])

        if self.loss_type == "ipo":
            all_logps = all_logps / size_completion

        chosen_logps = all_logps[:len_chosen]
        rejected_logps = all_logps[len_chosen:]

        chosen_logits = all_logits[:len_chosen]
        rejected_logits = all_logits[len_chosen:]

        if self.aux_loss_enabled:
            return (chosen_logps, rejected_logps, chosen_logits, rejected_logits, nll_loss, outputs.aux_loss)

        return (chosen_logps, rejected_logps, chosen_logits, rejected_logits, nll_loss)

    def get_batch_loss_metrics(
        self,
        model,
        batch: Dict[str, Union[List, torch.LongTensor]],
        train_eval: Literal["train", "eval"] = "train",
    ):
        """Compute the DPO loss and other metrics for the given batch of inputs for train or test."""
        metrics = {}

        forward_output = self.concatenated_forward(model, batch)
        (
            policy_chosen_logps,
            policy_rejected_logps,
            policy_chosen_logits,
            policy_rejected_logits,
            policy_nll_loss,
        ) = forward_output[:5]
        if self.aux_loss_enabled:
            aux_loss = forward_output[5]

        # if reference_chosen_logps and reference_rejected_logps in batch use them, otherwise use the reference model
        if (
            "reference_chosen_logps" in batch
            and "reference_rejected_logps" in batch
            and (self.precompute_ref_log_probs or self.args.rpo_alpha is not None)
        ):
            reference_chosen_logps = batch["reference_chosen_logps"]
            reference_rejected_logps = batch["reference_rejected_logps"]
        else:
            with torch.no_grad():
                if self.ref_model is None:
                    with self.null_ref_context():
                        reference_chosen_logps, reference_rejected_logps = self.concatenated_forward(
                            self.model, batch
                        )[:2]
                else:
                    reference_chosen_logps, reference_rejected_logps = self.concatenated_forward(
                        self.ref_model, batch
                    )[:2]

        losses, chosen_rewards, rejected_rewards = self.dpo_loss(
            policy_chosen_logps,
            policy_rejected_logps,
            reference_chosen_logps,
            reference_rejected_logps,
        )
        reward_accuracies = (chosen_rewards > rejected_rewards).float()

        if self.args.rpo_alpha is not None:
            # RPO loss from V3 of the paper:
            losses = losses + policy_nll_loss * self.args.rpo_alpha

        prefix = "eval_" if train_eval == "eval" else ""
        metrics[f"{prefix}rewards/chosen"] = chosen_rewards.mean().cpu()
        metrics[f"{prefix}rewards/rejected"] = rejected_rewards.mean().cpu()
        metrics[f"{prefix}rewards/accuracies"] = reward_accuracies.mean().cpu()
        metrics[f"{prefix}rewards/margins"] = (chosen_rewards - rejected_rewards).mean().cpu()
        metrics[f"{prefix}logps/rejected"] = policy_rejected_logps.detach().mean().cpu()
        metrics[f"{prefix}logps/chosen"] = policy_chosen_logps.detach().mean().cpu()
        metrics[f"{prefix}logits/rejected"] = policy_rejected_logits.detach().mean().cpu()
        metrics[f"{prefix}logits/chosen"] = policy_chosen_logits.detach().mean().cpu()
        if self.args.rpo_alpha is not None:
            metrics[f"{prefix}nll_loss"] = policy_nll_loss.detach().mean().cpu()

        if self.aux_loss_enabled:
            return losses.mean() + getattr(model.config, "router_aux_loss_coef", 0.0) * aux_loss, metrics

        return losses.mean(), metrics

    def compute_loss(
        self,
        model: Union[PreTrainedModel, nn.Module],
        inputs: Dict[str, Union[torch.Tensor, Any]],
        return_outputs=False,
    ) -> Union[torch.Tensor, Tuple[torch.Tensor, Dict[str, torch.Tensor]]]:
        if not self.use_dpo_data_collator:
            warnings.warn(
                "compute_loss is only implemented for DPODataCollatorWithPadding, and you passed a datacollator that is different than "
                "DPODataCollatorWithPadding - you might see unexpected behavior. Alternatively, you can implement your own prediction_step method if you are using a custom data collator"
            )

        compute_loss_context_manager = amp.autocast("cuda") if self._peft_has_been_casted_to_bf16 else nullcontext()
        with compute_loss_context_manager:
            loss, metrics = self.get_batch_loss_metrics(model, inputs, train_eval="train")

        # Make sure to move the loss to the device the original accumulating loss is at back in the `Trainer` class:
        loss = loss.to(self.args.device)
        # force log the metrics
        self.store_metrics(metrics, train_eval="train")

        if return_outputs:
            return (loss, metrics)
        return loss

    def get_batch_samples(self, model, batch: Dict[str, torch.LongTensor]) -> Tuple[str, str]:
        """Generate samples from the model and reference model for the given batch of inputs."""

        # If one uses `generate_during_eval` with peft + bf16, we need to explicitly call generate with
        # the torch cuda amp context manager as some hidden states are silently casted to full precision.
        generate_context_manager = amp.autocast("cuda") if self._peft_has_been_casted_to_bf16 else nullcontext()

        with generate_context_manager:
            policy_output = model.generate(
                input_ids=batch["prompt_input_ids"],
                attention_mask=batch["prompt_attention_mask"],
                max_length=self.max_length,
                do_sample=True,
                pad_token_id=self.tokenizer.pad_token_id,
            )

            # if reference_output in batch use that otherwise use the reference model
            if "reference_output" in batch:
                reference_output = batch["reference_output"]
            else:
                if self.ref_model is None:
                    with self.null_ref_context():
                        reference_output = self.model.generate(
                            input_ids=batch["prompt_input_ids"],
                            attention_mask=batch["prompt_attention_mask"],
                            max_length=self.max_length,
                            do_sample=True,
                            pad_token_id=self.tokenizer.pad_token_id,
                        )
                else:
                    reference_output = self.ref_model.generate(
                        input_ids=batch["prompt_input_ids"],
                        attention_mask=batch["prompt_attention_mask"],
                        max_length=self.max_length,
                        do_sample=True,
                        pad_token_id=self.tokenizer.pad_token_id,
                    )

        policy_output = pad_to_length(policy_output, self.max_length, self.tokenizer.pad_token_id)
        policy_output_decoded = self.tokenizer.batch_decode(policy_output, skip_special_tokens=True)

        reference_output = pad_to_length(reference_output, self.max_length, self.tokenizer.pad_token_id)
        reference_output_decoded = self.tokenizer.batch_decode(reference_output, skip_special_tokens=True)

        return policy_output_decoded, reference_output_decoded

    def prediction_step(
        self,
        model: Union[PreTrainedModel, nn.Module],
        inputs: Dict[str, Union[torch.Tensor, Any]],
        prediction_loss_only: bool,
        ignore_keys: Optional[List[str]] = None,
    ):
        if not self.use_dpo_data_collator:
            warnings.warn(
                "prediction_step is only implemented for DPODataCollatorWithPadding, and you passed a datacollator that is different than "
                "DPODataCollatorWithPadding - you might see unexpected behavior. Alternatively, you can implement your own prediction_step method if you are using a custom data collator"
            )
        if ignore_keys is None:
            if hasattr(model, "config"):
                ignore_keys = getattr(model.config, "keys_to_ignore_at_inference", [])
            else:
                ignore_keys = []

        prediction_context_manager = amp.autocast("cuda") if self._peft_has_been_casted_to_bf16 else nullcontext()

        with torch.no_grad(), prediction_context_manager:
            loss, metrics = self.get_batch_loss_metrics(model, inputs, train_eval="eval")

        # force log the metrics
        self.store_metrics(metrics, train_eval="eval")

        if prediction_loss_only:
            return (loss.detach(), None, None)

        # logits for the chosen and rejected samples from model
        logits_dict = {
            "eval_logits/chosen": metrics["eval_logits/chosen"],
            "eval_logits/rejected": metrics["eval_logits/rejected"],
        }
        logits = tuple(v.unsqueeze(dim=0) for k, v in logits_dict.items() if k not in ignore_keys)
        logits = torch.stack(logits).mean(axis=1).to(self.accelerator.device)
        labels = torch.zeros(logits.shape[0], device=self.accelerator.device)

        return (loss.detach(), logits, labels)

    def store_metrics(self, metrics: Dict[str, float], train_eval: Literal["train", "eval"] = "train") -> None:
        for key, value in metrics.items():
            self._stored_metrics[train_eval][key].append(value)

    def evaluation_loop(
        self,
        dataloader: DataLoader,
        description: str,
        prediction_loss_only: Optional[bool] = None,
        ignore_keys: Optional[List[str]] = None,
        metric_key_prefix: str = "eval",
    ) -> EvalLoopOutput:
        """
        Overriding built-in evaluation loop to store metrics for each batch.
        Prediction/evaluation loop, shared by `Trainer.evaluate()` and `Trainer.predict()`.

        Works both with or without labels.
        """

        # Sample and save to game log if requested (for one batch to save time)
        if self.generate_during_eval:
            # Generate random indices within the range of the total number of samples
            num_samples = len(dataloader.dataset)
            random_indices = random.sample(range(num_samples), k=self.args.eval_batch_size)

            # Use dataloader.dataset.select to get the random batch without iterating over the DataLoader
            random_batch_dataset = dataloader.dataset.select(random_indices)
            random_batch = self.data_collator(random_batch_dataset)
            random_batch = self._prepare_inputs(random_batch)

            policy_output_decoded, ref_output_decoded = self.get_batch_samples(self.model, random_batch)

            self.log(
                {
                    "game_log": wandb.Table(
                        columns=["Prompt", "Policy", "Ref Model"],
                        rows=[
                            [prompt, pol[len(prompt) :], ref[len(prompt) :]]
                            for prompt, pol, ref in zip(
                                random_batch["prompt"], policy_output_decoded, ref_output_decoded
                            )
                        ],
                    )
                }
            )
            self.state.log_history.pop()

        # Base evaluation
        initial_output = super().evaluation_loop(
            dataloader, description, prediction_loss_only, ignore_keys, metric_key_prefix
        )

        return initial_output

    def log(self, logs: Dict[str, float]) -> None:
        """
        Log `logs` on the various objects watching training, including stored metrics.

        Args:
            logs (`Dict[str, float]`):
                The values to log.
        """
        # logs either has 'loss' or 'eval_loss'
        train_eval = "train" if "loss" in logs else "eval"
        # Add averaged stored metrics to logs
        for key, metrics in self._stored_metrics[train_eval].items():
            logs[key] = torch.tensor(metrics).mean().item()
        del self._stored_metrics[train_eval]
        return super().log(logs)

    @wraps(Trainer.push_to_hub)
    def push_to_hub(
        self,
        commit_message: Optional[str] = "End of training",
        blocking: bool = True,
        **kwargs,
    ) -> str:
        """
        Overwrite the `push_to_hub` method in order to force-add the tag "dpo" when pushing the
        model on the Hub. Please refer to `~transformers.Trainer.push_to_hub` for more details.
        Unlike the parent class, we don't use the `token` argument to mitigate security risks.
        """
        kwargs = trl_sanitze_kwargs_for_tagging(model=self.model, tag_names=self._tag_names, kwargs=kwargs)
        return super().push_to_hub(commit_message=commit_message, blocking=blocking, **kwargs)<|MERGE_RESOLUTION|>--- conflicted
+++ resolved
@@ -405,21 +405,12 @@
         peft_config: Optional[Dict] = None,
         compute_metrics: Optional[Callable[[EvalLoopOutput], Dict]] = None,
     ):
-<<<<<<< HEAD
-=======
         if not isinstance(model, str) and ref_model is model:
             raise ValueError(
                 "`model` and `ref_model` cannot be the same object. If you want `ref_model` to be the "
                 "same as `model`, you must mass a copy of it, or `None` if you use peft."
             )
 
-        if model_init_kwargs is not None:
-            warnings.warn(
-                "You passed `model_init_kwargs` to the DPOTrainer, the value you passed will override the one in the `DPOConfig`."
-            )
-            args.model_init_kwargs = model_init_kwargs
-
->>>>>>> e74dbf2d
         if args.model_init_kwargs is None:
             model_init_kwargs = {}
         elif not isinstance(model, str):
